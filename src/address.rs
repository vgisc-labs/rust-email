use std::fmt;
use std::str::FromStr;

use super::header::{FromHeader, ToFoldedHeader};
use super::results::{ParsingError, ParsingResult};
use super::rfc5322::{Rfc5322Parser, MIME_LINE_LENGTH};

/// Represents an RFC 5322 Address
#[derive(PartialEq, Eq, Debug, Clone)]
pub enum Address {
    /// A "regular" email address
    Mailbox(Mailbox),
    /// A named group of mailboxes
    Group(String, Vec<Mailbox>),
}

impl Address {
    /// Shortcut function to make a new Mailbox with the given address
    /// [unstable]
    pub fn new_mailbox(address: String) -> Address {
        Address::Mailbox(Mailbox::new(address))
    }

    /// Shortcut function to make a new Mailbox with the address and given-name
    /// [unstable]
    pub fn new_mailbox_with_name(name: String, address: String) -> Address {
        Address::Mailbox(Mailbox::new_with_name(name, address))
    }

    /// Shortcut function to make a new Group with a collection of mailboxes
    /// [unstable]
    pub fn new_group(name: String, mailboxes: Vec<Mailbox>) -> Address {
        Address::Group(name, mailboxes)
    }
}

impl fmt::Display for Address {
    fn fmt(&self, fmt: &mut fmt::Formatter) -> fmt::Result {
        match *self {
            Address::Mailbox(ref mbox) => mbox.fmt(fmt),
            Address::Group(ref name, ref mboxes) => {
                let mut mailbox_list = String::new();
                for mbox in mboxes.iter() {
                    if !mailbox_list.is_empty() {
                        // Insert the separator if there's already things in this list
                        mailbox_list.push_str(", ");
                    }
                    mailbox_list.push_str(&mbox.to_string()[..]);
                }
                write!(fmt, "{}: {};", name, mailbox_list)
            }
        }
    }
}

/// Represents an RFC 5322 mailbox
#[derive(PartialEq, Eq, Debug, Clone)]
pub struct Mailbox {
    /// The given name for this address
    pub name: Option<String>,
    /// The mailbox address
    pub address: String,
}

impl Mailbox {
    /// Create a new Mailbox without a display name
    pub fn new(address: String) -> Mailbox {
        Mailbox {
            name: None,
            address,
        }
    }

    /// Create a new Mailbox with a display name
    pub fn new_with_name(name: String, address: String) -> Mailbox {
        Mailbox {
            name: Some(name),
            address,
        }
    }
}

impl fmt::Display for Mailbox {
    fn fmt(&self, fmt: &mut fmt::Formatter) -> fmt::Result {
        match self.name {
            Some(ref name) => {
                if name.chars().all(|c| c.is_ascii_alphanumeric() || c == ' ') {
                    write!(fmt, "{} <{}>", name, self.address)
                } else {
                    let s = encoded_words::encode(
                        name,
                        None,
                        encoded_words::EncodingFlag::Shortest,
                        None,
                    );
                    write!(fmt, "{} <{}>", s, self.address)
                }
            }
            None => write!(fmt, "<{}>", self.address),
        }
    }
}

impl<'a> From<&'a str> for Mailbox {
    fn from(mailbox: &'a str) -> Mailbox {
        Mailbox::new(mailbox.into())
    }
}

impl From<String> for Mailbox {
    fn from(mailbox: String) -> Mailbox {
        Mailbox::new(mailbox)
    }
}

impl<S: Into<String>, T: Into<String>> From<(S, T)> for Mailbox {
    fn from(header: (S, T)) -> Mailbox {
        let (address, alias) = header;
        Mailbox::new_with_name(alias.into(), address.into())
    }
}

impl FromStr for Mailbox {
    type Err = ParsingError;

    fn from_str(s: &str) -> ParsingResult<Mailbox> {
        AddressParser::new(s).parse_mailbox()
    }
}

impl FromHeader for Vec<Address> {
    fn from_header(value: String) -> ParsingResult<Vec<Address>> {
        AddressParser::new(&value[..]).parse_address_list()
    }
}

impl ToFoldedHeader for Vec<Address> {
    fn to_folded_header(start_pos: usize, value: Vec<Address>) -> ParsingResult<String> {
        if value.is_empty() {
            return Err(ParsingError::new(format!("Header value cannot be empty")));
        }

        let mut header = String::new();

        let mut line_len = start_pos;

        for addr in value.iter() {
            let addr_str = format!("{}, ", addr);

            if line_len + addr_str.len() > MIME_LINE_LENGTH {
                // Adding this would cause a wrap, so wrap before!
                header.push_str("\r\n\t");
                line_len = 0;
            }
            line_len += addr_str.len();
            header.push_str(&addr_str[..]);
        }

        // Clear up the final ", "
        let real_len = header.len() - 2;
        header.truncate(real_len);

        Ok(header)
    }
}

pub struct AddressParser<'s> {
    p: Rfc5322Parser<'s>,
}

impl<'s> AddressParser<'s> {
    pub fn new(s: &str) -> AddressParser {
        AddressParser {
            p: Rfc5322Parser::new(s),
        }
    }

    pub fn parse_address_list(&mut self) -> ParsingResult<Vec<Address>> {
        let mut result = Vec::new();
        let mut expected_separator: char;

        while !self.p.eof() {
            self.p.push_position();

            match self.parse_group() {
                Ok(x) => {
                    // Is a group
                    result.push(x);
                    expected_separator = ';';
                }
                Err(e) => {
                    // If we failed to parse as group, try again as mailbox
                    self.p.pop_position();
                    result.push(Address::Mailbox(match self.parse_mailbox() {
                        Ok(x) => x,
                        Err(e2) => {
                            return Err(ParsingError::new(format!(
                                "Failed to parse as group: {}\n\
                                     Failed to parse as mailbox: {}",
                                e, e2
                            )))
                        }
                    }));
                    expected_separator = ',';
                }
            };

            self.p.consume_linear_whitespace();
            if !self.p.eof() && self.p.peek() == expected_separator {
                // Clear the separator
                self.p.consume_char();
            }
        }

        Ok(result)
    }

    pub fn parse_group(&mut self) -> ParsingResult<Address> {
        let name = match self.p.consume_phrase(false) {
            Some(x) => x,
            None => {
                return Err(ParsingError::new(format!(
                    "Couldn't find group name: {}",
                    self.p.peek_to_end()
                )))
            }
        };

        self.p.assert_char(':')?;
        self.p.consume_char();

        let mut mailboxes = Vec::new();

        while !self.p.eof() && self.p.peek() != ';' {
            mailboxes.push(self.parse_mailbox()?);

            if !self.p.eof() && self.p.peek() == ',' {
                self.p.consume_char();
            }
        }

        Ok(Address::Group(name, mailboxes))
    }

    pub fn parse_mailbox(&mut self) -> ParsingResult<Mailbox> {
        // Push the current position of the parser so we can back out later
        self.p.push_position();
        match self.parse_name_addr() {
            Ok(result) => Ok(result),
            Err(_) => {
                // Revert back to our original position to try to parse an addr-spec
                self.p.pop_position();
                Ok(Mailbox::new(self.parse_addr_spec()?))
            }
        }
    }

    fn parse_name_addr(&mut self) -> ParsingResult<Mailbox> {
        // Find display-name
        let display_name = self.p.consume_phrase(false);
        self.p.consume_linear_whitespace();

        self.p.assert_char('<')?;
        self.p.consume_char();

        let addr = self.parse_addr_spec()?;
        if self.p.consume_char() != Some('>') {
            // Fail because we should have a closing RANGLE here (to match the opening one)
            Err(ParsingError::new(
                "Missing '>' at end while parsing address header.".to_string(),
            ))
        } else {
            Ok(match display_name {
                Some(name) => Mailbox::new_with_name(name, addr),
                None => Mailbox::new(addr),
            })
        }
    }

    fn parse_addr_spec(&mut self) -> ParsingResult<String> {
        // local-part is a phrase, but allows dots in atoms
        let local_part = match self.p.consume_phrase(true) {
            Some(x) => x,
            None => {
                return Err(ParsingError::new(
                    "Couldn't find local part while parsing address.".to_owned(),
                ))
            }
        };

        self.p.assert_char('@')?;
        self.p.consume_char();

        let domain = self.parse_domain()?;
        Ok(format!("{}@{}", local_part, domain))
    }

    fn parse_domain(&mut self) -> ParsingResult<String> {
        // TODO: support domain-literal
        match self.p.consume_atom(true) {
            Some(x) => Ok(x),
            None => Err(ParsingError::new("Failed to parse domain.".to_string())),
        }
    }
}

#[cfg(test)]
mod tests {
    use super::*;

    use super::super::header::Header;

    #[test]
    fn test_address_to_string() {
        let addr = Mailbox::new("foo@example.org".to_string());
        assert_eq!(addr.to_string(), "<foo@example.org>".to_string());

        let name_addr =
            Mailbox::new_with_name("Joe Blogs".to_string(), "foo@example.org".to_string());
<<<<<<< HEAD
        assert_eq!(name_addr.to_string(), "Joe Blogs <foo@example.org>");
=======
        assert_eq!(
            name_addr.to_string(),
            "\"Joe Blogs\" <foo@example.org>".to_string()
        );
>>>>>>> 5e659f5b
    }

    #[test]
    fn test_address_from_string() {
        let addr = "\"Joe Blogs\" <joe@example.org>"
            .parse::<Mailbox>()
            .unwrap();
        assert_eq!(addr.name.unwrap(), "Joe Blogs".to_string());
        assert_eq!(addr.address, "joe@example.org".to_string());

        assert!("Not an address".parse::<Mailbox>().is_err());
    }

    #[test]
    fn test_address_parsing() {
        let mut parser = AddressParser::new("\"Joe Blogs\" <joe@example.org>");
        let mut addr = parser.parse_mailbox().unwrap();
        assert_eq!(addr.name.unwrap(), "Joe Blogs".to_string());
        assert_eq!(addr.address, "joe@example.org".to_string());

        parser = AddressParser::new("joe@example.org");
        addr = parser.parse_mailbox().unwrap();
        assert_eq!(addr.name, None);
        assert_eq!(addr.address, "joe@example.org".to_string());
    }

    #[test]
    fn test_invalid_address_parsing() {
        for a in vec!["<a@example.com", "a@"].iter() {
            AddressParser::new(a)
                .parse_mailbox()
                .expect_err("parse failure");
        }
    }

    #[test]
    fn test_address_group_to_string() {
        let addr = Address::new_group("undisclosed recipients".to_string(), vec![]);
        assert_eq!(addr.to_string(), "undisclosed recipients: ;".to_string());

<<<<<<< HEAD
        let addr = Address::new_group("group test".to_string(), vec![
            Mailbox::new("joe@example.org".to_string()),
            Mailbox::new_with_name("John Doe".to_string(), "john@example.org".to_string()),
        ]);
        assert_eq!(
            addr.to_string(),
            "group test: <joe@example.org>, John Doe <john@example.org>;"
=======
        let addr = Address::new_group(
            "group test".to_string(),
            vec![
                Mailbox::new("joe@example.org".to_string()),
                Mailbox::new_with_name("John Doe".to_string(), "john@example.org".to_string()),
            ],
        );
        assert_eq!(
            addr.to_string(),
            "group test: <joe@example.org>, \"John Doe\" <john@example.org>;".to_string()
>>>>>>> 5e659f5b
        );
    }

    #[test]
    fn test_address_group_parsing() {
        let mut parser =
            AddressParser::new("A Group:\"Joe Blogs\" <joe@example.org>,john@example.org;");
        let addr = parser.parse_group().unwrap();
        match addr {
            Address::Group(name, mboxes) => {
                assert_eq!(name, "A Group".to_string());
                assert_eq!(
                    mboxes,
                    vec![
                        Mailbox::new_with_name(
                            "Joe Blogs".to_string(),
                            "joe@example.org".to_string()
                        ),
                        Mailbox::new("john@example.org".to_string()),
                    ]
                );
            }
            _ => assert!(false),
        }
    }

    #[test]
    fn test_address_list_parsing() {
        let mut parser =
            AddressParser::new("\"Joe Blogs\" <joe@example.org>, \"John Doe\" <john@example.org>");
        assert_eq!(
            parser.parse_address_list().unwrap(),
            vec![
                Address::new_mailbox_with_name(
                    "Joe Blogs".to_string(),
                    "joe@example.org".to_string()
                ),
                Address::new_mailbox_with_name(
                    "John Doe".to_string(),
                    "john@example.org".to_string()
                ),
            ]
        );
    }

    #[test]
    fn test_address_list_parsing_groups() {
        let mut parser = AddressParser::new("A Group:\"Joe Blogs\" <joe@example.org>, \"John Doe\" <john@example.org>; <third@example.org>, <fourth@example.org>");
        assert_eq!(
            parser.parse_address_list().unwrap(),
            vec![
                Address::new_group(
                    "A Group".to_string(),
                    vec![
                        Mailbox::new_with_name(
                            "Joe Blogs".to_string(),
                            "joe@example.org".to_string()
                        ),
                        Mailbox::new_with_name(
                            "John Doe".to_string(),
                            "john@example.org".to_string()
                        ),
                    ]
                ),
                Address::new_mailbox("third@example.org".to_string()),
                Address::new_mailbox("fourth@example.org".to_string()),
            ]
        );
    }

    #[test]
    fn test_from_header_parsing() {
        let header = Header::new(
            "From:".to_string(),
            "\"Joe Blogs\" <joe@example.org>, \"John Doe\" <john@example.org>".to_string(),
        );
        let addresses: Vec<Address> = header.get_value().unwrap();
        assert_eq!(
            addresses,
            vec![
                Address::new_mailbox_with_name(
                    "Joe Blogs".to_string(),
                    "joe@example.org".to_string()
                ),
                Address::new_mailbox_with_name(
                    "John Doe".to_string(),
                    "john@example.org".to_string()
                ),
            ]
        );
    }

    #[test]
    fn test_to_header_generation() {
        let addresses = vec![
            Address::new_mailbox_with_name("Joe Blogs".to_string(), "joe@example.org".to_string()),
            Address::new_mailbox_with_name("John Doe".to_string(), "john@example.org".to_string()),
        ];

        let header = Header::new_with_value("From:".to_string(), addresses).unwrap();
        assert_eq!(
            header.get_value::<String>().unwrap(),
<<<<<<< HEAD
            "Joe Blogs <joe@example.org>, John Doe <john@example.org>"
=======
            "\"Joe Blogs\" <joe@example.org>, \"John Doe\" <john@example.org>".to_string()
>>>>>>> 5e659f5b
        );
    }

    #[test]
    fn test_to_header_line_wrap() {
        let addresses = vec![
            Address::new_mailbox_with_name("Joe Blogs".to_string(), "joe@example.org".to_string()),
            Address::new_mailbox_with_name("John Doe".to_string(), "john@example.org".to_string()),
            Address::new_mailbox_with_name(
                "Mr Black".to_string(),
                "mafia_black@example.org".to_string(),
            ),
        ];

        let header = Header::new_with_value("To".to_string(), addresses).unwrap();
<<<<<<< HEAD
        assert_eq!(&header.to_string()[..],
                   "To: Joe Blogs <joe@example.org>, John Doe <john@example.org>, \r\n\tMr Black <mafia_black@example.org>");
    }

    #[test]
    fn test_to_header_empty() {
        let header = Header::new_with_value("To".to_string(), vec![]);
        assert!(header.is_err());
    }

    #[test]
    fn test_escape_email_address() {
        let display_name = "ä space";
        let addr = "x@y.org";

        assert!(!display_name.is_ascii());

        let s = format!(
            "{}",
            Address::new_mailbox_with_name(display_name.to_string(), addr.to_string())
        );

        println!("{}", s);

        assert_eq!(s, "=?utf-8?q?=C3=A4_space?= <x@y.org>");
=======
        assert_eq!(
            &header.to_string()[..],
            "To: \"Joe Blogs\" <joe@example.org>, \"John Doe\" <john@example.org>, \r\n\
                   \t\"Mr Black\" <mafia_black@example.org>"
        );
>>>>>>> 5e659f5b
    }
}<|MERGE_RESOLUTION|>--- conflicted
+++ resolved
@@ -317,14 +317,7 @@
 
         let name_addr =
             Mailbox::new_with_name("Joe Blogs".to_string(), "foo@example.org".to_string());
-<<<<<<< HEAD
         assert_eq!(name_addr.to_string(), "Joe Blogs <foo@example.org>");
-=======
-        assert_eq!(
-            name_addr.to_string(),
-            "\"Joe Blogs\" <foo@example.org>".to_string()
-        );
->>>>>>> 5e659f5b
     }
 
     #[test]
@@ -365,15 +358,6 @@
         let addr = Address::new_group("undisclosed recipients".to_string(), vec![]);
         assert_eq!(addr.to_string(), "undisclosed recipients: ;".to_string());
 
-<<<<<<< HEAD
-        let addr = Address::new_group("group test".to_string(), vec![
-            Mailbox::new("joe@example.org".to_string()),
-            Mailbox::new_with_name("John Doe".to_string(), "john@example.org".to_string()),
-        ]);
-        assert_eq!(
-            addr.to_string(),
-            "group test: <joe@example.org>, John Doe <john@example.org>;"
-=======
         let addr = Address::new_group(
             "group test".to_string(),
             vec![
@@ -383,8 +367,7 @@
         );
         assert_eq!(
             addr.to_string(),
-            "group test: <joe@example.org>, \"John Doe\" <john@example.org>;".to_string()
->>>>>>> 5e659f5b
+            "group test: <joe@example.org>, John Doe <john@example.org>;"
         );
     }
 
@@ -487,11 +470,7 @@
         let header = Header::new_with_value("From:".to_string(), addresses).unwrap();
         assert_eq!(
             header.get_value::<String>().unwrap(),
-<<<<<<< HEAD
             "Joe Blogs <joe@example.org>, John Doe <john@example.org>"
-=======
-            "\"Joe Blogs\" <joe@example.org>, \"John Doe\" <john@example.org>".to_string()
->>>>>>> 5e659f5b
         );
     }
 
@@ -507,7 +486,6 @@
         ];
 
         let header = Header::new_with_value("To".to_string(), addresses).unwrap();
-<<<<<<< HEAD
         assert_eq!(&header.to_string()[..],
                    "To: Joe Blogs <joe@example.org>, John Doe <john@example.org>, \r\n\tMr Black <mafia_black@example.org>");
     }
@@ -533,12 +511,5 @@
         println!("{}", s);
 
         assert_eq!(s, "=?utf-8?q?=C3=A4_space?= <x@y.org>");
-=======
-        assert_eq!(
-            &header.to_string()[..],
-            "To: \"Joe Blogs\" <joe@example.org>, \"John Doe\" <john@example.org>, \r\n\
-                   \t\"Mr Black\" <mafia_black@example.org>"
-        );
->>>>>>> 5e659f5b
     }
 }