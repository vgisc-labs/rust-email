//! Module with helpers for dealing with RFC 5322

use super::header::{Header, HeaderMap};
use super::results::{ParsingError, ParsingResult};
use super::rfc2047::decode_rfc2047;

pub const MIME_LINE_LENGTH: usize = 78;

trait Rfc5322Character {
    /// Is considered a special character by RFC 5322 Section 3.2.3
    fn is_special(&self) -> bool;
    /// Is considered to be a VCHAR by RFC 5234 Appendix B.1
    fn is_vchar(&self) -> bool;
    /// Is considered to be field text as defined by RFC 5322 Section 3.6.8
    fn is_ftext(&self) -> bool;

    fn is_atext(&self) -> bool {
        self.is_vchar() && !self.is_special()
    }
}

impl Rfc5322Character for char {
    fn is_ftext(&self) -> bool {
        match *self {
            '!'..='9' | ';'..='~' => true,
            _ => false,
        }
    }

    fn is_special(&self) -> bool {
        match *self {
            '(' | ')' | '<' | '>' | '[' | ']' | ':' | ';' | '@' | '\\' | ',' | '.' | '\"' | ' ' => {
                true
            }
            _ => false,
        }
    }

    fn is_vchar(&self) -> bool {
        match *self {
            '!'..='~' => true,
            _ => false,
        }
    }
}

/// RFC 5322 base parser for parsing
///  `atom`, `dot-atom`, `quoted-string`, `phrase`, `message`
///
/// This should prove useful for parsing other things that appear in RFC 5322,
/// as most are based off these core items.
///
/// It also implements a stack for tracking the position.
/// This allows the simple implementation of backtracking, by pushing the position
/// before a test and popping it if the test should fail.
/// [unstable]
pub struct Rfc5322Parser<'s> {
    s: &'s str,
    pos: usize,
    pos_stack: Vec<usize>,
}

impl<'s> Rfc5322Parser<'s> {
    /// Make a new parser, initialized with the given string.
    /// [unstable]
    pub fn new(source: &'s str) -> Rfc5322Parser<'s> {
        Rfc5322Parser {
            s: source,
            pos: 0,
            pos_stack: Vec::new(),
        }
    }

    /// Push the current position onto the stack.
    /// [unstable]
    pub fn push_position(&mut self) {
        self.pos_stack.push(self.pos);
    }

    /// Move the position back to the last entry pushed
    /// [unstable]
    pub fn pop_position(&mut self) {
        match self.pos_stack.pop() {
            Some(pos) => {
                self.pos = pos;
            }
            None => panic!("Popped position stack too far"),
        }
    }

    /// Consume a message from the input.
    ///
    /// Returns as a map of the headers and the body text.
    ///
    /// A message is defined as:
    ///
    /// `fields = *field
    /// body = text
    /// message = fields CRLF body`
    /// [unstable]
    pub fn consume_message(&mut self) -> Option<(HeaderMap, String)> {
        let mut headers = HeaderMap::new();
        while !self.eof() {
            let header = self.consume_header();
            if let Some(header) = header {
                headers.insert(header);
            } else {
                // Check end of headers as marked by CRLF
                if !self.eof() && self.peek_linebreak() {
                    assert!(self.consume_linebreak());
                }

                break;
            }
        }

        // Whatever remains is the body
        let body = self.s[self.pos..].to_string();
        self.pos = self.s.len();

        Some((headers, body))
    }

    /// Consume a header from the input.
    ///
    /// A header is defined as:
    ///
    /// `ftext = "!".."9" / ";".."~"
    /// field-name = 1*ftext
    /// field = field-name *LWSP ":" unstructured`
    /// [unstable]
    pub fn consume_header(&mut self) -> Option<Header> {
        let last_pos = self.pos;
        // Parse field-name
        let field_name = self.consume_while(|c| c.is_ftext());
        self.consume_linear_whitespace();
        if field_name.is_empty() || self.eof() || self.peek() != ':' {
            // Fail to parse if we didn't see a field, we're at the end of input
            // or we haven't just seen a ":"
            self.pos = last_pos;
            None
        } else {
            // Consume the ":" and any leading whitespace
            self.consume_char();
            self.consume_linear_whitespace();
            let field_value = self.consume_unstructured();

            // don't just panic!()
            if !self.consume_linebreak() {
                return None;
            };

            Some(Header::new(field_name, field_value))
        }
    }

    /// Consume an unstructured from the input.
    /// [unstable]
    pub fn consume_unstructured(&mut self) -> String {
        let mut result = String::new();
        while !self.eof() {
            if self.peek_linebreak() {
                // Check for folding whitespace, if it wasn't, then
                // we're done parsing
                if !self.consume_folding_whitespace() {
                    break;
                }
            }

            result.push_str(&self.consume_while(|c| c.is_vchar() || c == ' ' || c == '\t')[..])
        }
        result
    }

    /// Consume folding whitespace.
    ///
    /// This is a CRLF followed by one or more whitespace character.
    ///
    /// Returns true if whitespace was consume
    /// [unstable]
    pub fn consume_folding_whitespace(&mut self) -> bool {
        // Remember where we were, in case this isn't folding whitespace
        let current_position = self.pos;
        let is_fws = if !self.eof() && self.consume_linebreak() {
            match self.consume_char() {
                Some(' ') | Some('\t') => true,
                _ => false,
            }
        } else {
            false
        };

        if is_fws {
            // This was a folding whitespace, so consume all linear whitespace
            self.consume_linear_whitespace();
        } else {
            // Reset back if we didn't see a folding whitespace
            self.pos = current_position;
        }

        is_fws
    }

    /// Consume a word from the input.
    ///
    /// A word is defined as:
    ///
    /// `word = atom / quoted-string`
    ///
    /// If `allow_dot_atom` is true, then `atom` can be a `dot-atom` in this phrase.
    /// [unstable]
    pub fn consume_word(&mut self, allow_dot_atom: bool) -> Option<String> {
        let p = self.peek();
        if p == '"' {
            // Word is a quoted string
            self.consume_quoted_string()
        } else {
            // Word is an atom (or not a word)
            self.consume_atom(allow_dot_atom)
        }
    }

    /// Consume a phrase from the input.
    ///
    /// A phrase is defined as:
    ///
    /// `phrase = 1*word`
    ///
    /// If `allow_dot_atom` is true, then `atom` can be a `dot-atom` in this phrase.
    /// [unstable]
    pub fn consume_phrase(&mut self, allow_dot_atom: bool) -> Option<String> {
        let mut phrase = String::new();

        while !self.eof() {
            self.consume_linear_whitespace();

            let word = match self.consume_word(allow_dot_atom) {
                Some(x) => x,
                None => break, // If it's not a word, it's no longer
                               // in a phrase, so stop.
            };

            let w_slice = &word[..];
            // RFC 2047 encoded words start with =?, end with ?=
            let decoded_word = if w_slice.starts_with("=?") && w_slice.ends_with("?=") {
                match decode_rfc2047(w_slice) {
                    Some(w) => w,
                    None => w_slice.to_string(),
                }
            } else {
                w_slice.to_string()
            };

            // Make sure we put a leading space on, if this isn't the first insertion
            if !phrase.is_empty() {
                phrase.push_str(" ");
            }
            phrase.push_str(&decoded_word[..]);
        }

        if !phrase.is_empty() {
            Some(phrase)
        } else {
            None
        }
    }

    /// Consume a quoted string from the input
    /// [unstable]
    pub fn consume_quoted_string(&mut self) -> Option<String> {
        if self.peek() != '"' {
            // Fail if we were called wrong
            None
        } else {
            let mut quoted_string = String::new();
            let mut inside_escape = false;
            let mut terminated = false;
            // Consume the leading "
            self.consume_char();
            while !terminated && !self.eof() {
                match self.peek() {
                    '\\' if !inside_escape => {
                        // If we were not already being escaped, consume the
                        // escape character and mark that we're being escaped.
                        self.consume_char();
                        inside_escape = true;
                    }
                    '"' if !inside_escape => {
                        // If this is a DQUOTE and we haven't seen an escape character,
                        // consume it and mark that we should break from the loop
                        self.consume_char();
                        terminated = true;
                    }
                    _ => {
                        // Any old character gets pushed in
                        if let Some(c) = self.consume_char() {
                            quoted_string.push(c);
                            // Clear any escape character state we have
                            inside_escape = false;
                        }
                        // TODO: Should this return a Result<> instead of an Option<>?
                        else {
                            return None;
                        }
                    }
                }
            }

            if inside_escape || !terminated {
                // Return an error state if we're still expecting a character
                None
            } else {
                Some(quoted_string)
            }
        }
    }

    /// Consume an atom from the input.
    ///
    /// If `allow_dot` is true, then also allow '.' to be considered as an
    /// atext character.
    /// [unstable]
    pub fn consume_atom(&mut self, allow_dot: bool) -> Option<String> {
        if self.eof() || !self.peek().is_atext() {
            None
        } else {
            Some(self.consume_while(|c| c.is_atext() || (allow_dot && c == '.')))
        }
    }

    /// Consume LWSP (Linear whitespace)
    /// [unstable]
    pub fn consume_linear_whitespace(&mut self) {
        self.consume_while(|c| c == '\t' || c == ' ');
    }

    /// Consume a single character from the input.
    #[inline]
    /// [unstable]
    pub fn consume_char(&mut self) -> Option<char> {
        if self.eof() {
            return None;
        }
        let c = self.peek();
        self.pos += c.len_utf8();
        Some(c)
    }

    // Consume a linebreak: \r\n, \r or \n
    /// [unstable]
    pub fn consume_linebreak(&mut self) -> bool {
        if self.eof() {
            return false;
        }

        let start_pos = self.pos;

        match self.consume_char() {
            Some('\r') => {
                // Try to consume a single \n following the \r
                if !self.eof() && self.peek() == '\n' {
                    self.consume_char();
                }
                true
            }
            Some('\n') => true,
            _ => {
                self.pos = start_pos;
                false
            }
        }
    }

    // Peek at the current character and determine whether it's (part of) a linebreak
    /// [unstable]
    pub fn peek_linebreak(&mut self) -> bool {
        match self.peek() {
            '\r' | '\n' => true,
            _ => false,
        }
    }

    /// Consume a set of characters, each passed to `test` until this function
    /// returns false.
    ///
    /// The position after calling this function will be pointing to the character
    /// which caused a false result from `test`.
    ///
    /// Returns the string of characters that returned true for the test function.
    #[inline]
    /// [unstable]
    pub fn consume_while<F: Fn(char) -> bool>(&mut self, test: F) -> String {
        let start_pos = self.pos;
        while !self.eof() && test(self.peek()) {
            self.consume_char();
        }
        self.s[start_pos..self.pos].to_string()
    }

    /// Peek at the current character.
    ///
    /// Note that this does not do any bounds checking.
    #[inline]
    /// [unstable]
    pub fn peek(&self) -> char {
        self.s[self.pos..].chars().next().unwrap()
    }

    /// Check that `!self.eof() && self.peek() == c`
    #[inline]
    /// [unstable]
    pub fn assert_char(&self, c: char) -> ParsingResult<()> {
        self.assert_not_eof()?;

        let actual_c = self.peek();
        if c == actual_c {
            Ok(())
        } else {
            Err(ParsingError::new(format!(
                "Expected {}, got {}",
                c, actual_c
            )))
        }
    }

    /// Check that we have not reached the end of the input.
    #[inline]
    /// [unstable]
    pub fn assert_not_eof(&self) -> ParsingResult<()> {
        if self.eof() {
            Err(ParsingError::new("Reached EOF.".to_string()))
        } else {
            Ok(())
        }
    }

    /// Get the unconsumed string. Should only be used for debugging purposes!
    #[inline]
    /// [unstable]
    pub fn peek_to_end(&self) -> &str {
        &self.s[self.pos..]
    }

    /// Returns true if we have reached the end of the input.
    #[inline]
    /// [unstable]
    pub fn eof(&self) -> bool {
        self.pos >= self.s.len()
    }
}

/// Type for constructing RFC 5322 messages
pub struct Rfc5322Builder {
    result: String,
}

impl Rfc5322Builder {
    /// Make a new builder, with an empty string
    pub fn new() -> Rfc5322Builder {
        Rfc5322Builder {
            result: "".to_string(),
        }
    }

    pub fn result(&self) -> &String {
        &self.result
    }

    pub fn emit_raw(&mut self, s: &str) {
        self.result.push_str(s);
    }

    pub fn emit_folded(&mut self, s: &str) {
<<<<<<< HEAD
        let words = s.split_whitespace();
        let mut current = String::new();
        
        for word in words {
            if current.len() + 1 + word.len() > MIME_LINE_LENGTH && !current.is_empty() {
                // The current word doesn't fit into the next line anymore
                // The "+ 1" is for the space (" ") before the next word
                self.emit_raw(&current);
                self.emit_raw("\r\n\t");
                current = word.to_owned();
            } else {
                if !current.is_empty() {
                    current += " "; // Separate the existing line and the new word with a space
                }
                current += word;
            }
        }
        // Finally, emit everything left in the string
        self.emit_raw(&current);
=======
        let mut cur_len = 0;
        let mut last_space = 0;
        let mut last_cut = 0;

        for (pos, c) in s.char_indices() {
            match c {
                ' ' => {
                    last_space = pos;
                }
                '\r' => {
                    cur_len = 0;
                }
                '\n' => {
                    cur_len = 0;
                }
                _ => {}
            }

            cur_len += 1;
            // We've reached our line length, so
            if cur_len >= MIME_LINE_LENGTH && last_space > 0 {
                // Emit the string from the last place we cut it to the
                // last space that we saw
                self.emit_raw(&s[last_cut..last_space]);
                // ... and get us ready to put out the continuation
                self.emit_raw("\r\n\t");

                // Reset our counters
                cur_len = 0;
                last_cut = last_space + s[last_space..].chars().next().unwrap().len_utf8();
                last_space = 0;
            }
        }

        // Finally, emit everything left in the string
        self.emit_raw(&s[last_cut..]);
    }
}

impl Default for Rfc5322Builder {
    fn default() -> Self {
        Rfc5322Builder::new()
>>>>>>> 5e659f5b
    }
}

#[cfg(test)]
mod tests {
    use super::*;

    struct PhraseTestCase<'s> {
        input: &'s str,
        output: &'s str,
        name: &'s str,
    }

    #[test]
    fn test_parser() {
        let mut parser = Rfc5322Parser::new("");
        assert!(parser.consume_message().is_some());

        let mut parser = Rfc5322Parser::new("\r\n");
        assert!(parser.consume_message().is_some());

        let mut parser = Rfc5322Parser::new("From: Garbage@-\r\n");
        assert!(parser.consume_message().is_some());

        let mut parser = Rfc5322Parser::new("From: Garbage@");
        assert!(parser.consume_message().is_some());

        let mut parser = Rfc5322Parser::new("From: Garnage@-");
        assert!(parser.consume_message().is_some());
    }

    #[test]
    fn test_consume_phrase() {
        let tests = [
            PhraseTestCase {
                input: "\"test phrase\"", output: "test phrase",
                name: "Simple quoted-string"
            },
            PhraseTestCase {
                input: "\"test \\\"phrase\\\"\"", output: "test \"phrase\"",
                name: "quoted-string with escape character"
            },
            PhraseTestCase {
                input: "\"=?utf-8?q?encoded=20q-string?=\"", output: "encoded q-string",
                name: "Encoded quoted-string"
            },
            PhraseTestCase {
                input: "atom test", output: "atom test",
                name: "Collection of atoms"
            },
            PhraseTestCase {
                input: "=?utf-8?q?encoded=20atom?=", output: "encoded atom",
                name: "Encoded atom"
            },
            PhraseTestCase {
                input: "Mix of atoms \"and quoted strings\"", output: "Mix of atoms and quoted strings",
                name: "Mix of atoms and quoted strings"
            },
            PhraseTestCase {
                input: "=?utf-8?q?encoded=20atoms?= mixed with \"unencoded\" \"=?utf-8?b?YW5kIGVuY29kZWQgcS1zdHJpbmdz?=\"",
                output: "encoded atoms mixed with unencoded and encoded q-strings",
                name: "Mix of atoms, q-strings of differing encodings"
            },
            PhraseTestCase {
                input: "\"John Smith\" <test@example.org>", output: "John Smith",
                name: "Stop consuming phrase at \"special\" character",
            }
        ];

        for t in tests.iter() {
            let mut p = Rfc5322Parser::new(t.input);
            let phrase = p.consume_phrase(false);
            assert!(phrase.is_some(), format!("{} returned Some", t.name));
            let test_name = format!("{} == {} for {}", phrase.clone().unwrap(), t.output, t.name);
            assert!(phrase.unwrap() == t.output.to_string(), test_name);
        }
    }

    struct MessageTestCase<'s> {
        input: &'s str,
        headers: Vec<(&'s str, &'s str)>,
        body: &'s str,
    }

    #[test]
    fn test_consume_message() {
        let tests = vec![
            MessageTestCase {
                input: "From: \"Joe Blogs\" <joe@example.org>\r\n\r\nBody",
                headers: vec![
                    ("From", "\"Joe Blogs\" <joe@example.org>"),
                ],
                body: "Body",
            },
            // Support parsing messages with \n instead of \r\n
            MessageTestCase {
                input: "From: \"Joe Blogs\" <joe@example.org>\n\nBody",
                headers: vec![
                    ("From", "\"Joe Blogs\" <joe@example.org>"),
                ],
                body: "Body",
            },
            MessageTestCase {
                input: "From: \"Joe Blogs\" <joe@example.org>\r\n\r\nMultiline\r\nBody",
                headers: vec![
                    ("From", "\"Joe Blogs\" <joe@example.org>"),
                ],
                body: "Multiline\r\nBody",
            },
            MessageTestCase {
                input: "From: \"Joe Blogs\" <joe@example.org>\r\nTo: \"John Doe\" <john@example.org>\r\n\r\nMultiple headers",
                headers: vec![
                    ("From", "\"Joe Blogs\" <joe@example.org>"),
                    ("To", "\"John Doe\" <john@example.org>"),
                ],
                body: "Multiple headers",
            },
            MessageTestCase {
                input: "Folded-Header: Some content that is \r\n\t wrapped with a tab.\r\n\r\nFolding whitespace test",
                headers: vec![
                    ("Folded-Header", "Some content that is wrapped with a tab."),
                ],
                body: "Folding whitespace test",
            },
            MessageTestCase {
                input: "Folded-Header: Some content that is \r\n  wrapped with spaces.\r\n\r\nFolding whitespace test",
                headers: vec![
                    ("Folded-Header", "Some content that is wrapped with spaces."),
                ],
                body: "Folding whitespace test",
            },
        ];

        for test in tests.iter() {
            let mut p = Rfc5322Parser::new(test.input);
            let message = p.consume_message();
            match message {
                Some((headers, body)) => {
                    assert_eq!(body, test.body.to_string());
                    for &(header_title, header_value) in test.headers.iter() {
                        let matching_headers = headers.find(&header_title.to_string()).unwrap();
                        assert!(
                            matching_headers
                                .iter()
                                .filter(|h| {
                                    let val: String = h.get_value().unwrap();
                                    val == header_value.to_string()
                                })
                                .count()
                                > 0
                        );
                    }
                }
                None => panic!("Failed to parse message"),
            };
        }
    }

    #[test]
    fn test_builder_folding() {
        struct BuildFoldTest<'s> {
            input: &'s str,
            expected: &'s str,
        }

        let tests = vec![
            BuildFoldTest {
                input: "A long line that should get folded on a space at some point around here, possibly at this point.",
                expected: "A long line that should get folded on a space at some point around here,\r\n\
                \tpossibly at this point.",
            },
            BuildFoldTest {
                input: "A long line that should get folded on a space at some point around here, possibly at this point. And yet more content that will get folded onto another line.",
                expected: "A long line that should get folded on a space at some point around here,\r\n\
                \tpossibly at this point. And yet more content that will get folded onto another\r\n\
                \tline.",
            },
        ];

        for test in tests.into_iter() {
            let mut gen = Rfc5322Builder::new();
            gen.emit_folded(test.input);
            assert_eq!(gen.result(), &test.expected.to_string());
        }
    }

    #[test]
    fn test_emit_no_empty_lines() {
        // Please don't change anything to the intendation (there is 1 tab before each line)
        // Also note the space at the end of each line
        let header = "To: Nnnn <nnn@ttttttttt.de>, 
	=?utf-8?q?=F0=9F=98=80_ttttttt?= <ttttttt@rrrrrr.net>, 
	dididididididi <t@iiiiiii.org>, Ttttttt <oooooooooo@abcd.de>, 
	Mmmmm <mmmmm@rrrrrr.net>, Zzzzzz <rrrrrrrrrrrrr@ttttttttt.net>, 
	Xyz <qqqqqqqqqq@rrrrrr.net>, <geug@ttttttttt.de>, qqqqqq <q@iiiiiii.org>, 
	bbbb <bbbb@iiiiiii.org>, <fsfs@iiiiiii.org>, rqrqrqrqr <rqrqr@iiiiiii.org>, 
	tttttttt <tttttttt@iiiiiii.org>, <tttttt@rrrrrr.net>";

        let mut builder = Rfc5322Builder::new();

        builder.emit_folded(&header.to_string()[..]);
        builder.emit_raw("\r\n");
        builder.emit_raw("\r\n");

        let res = builder.result().trim();
        println!("{}", res);
        assert!(!res.lines().any(|l| l.trim().is_empty()));
    }
}<|MERGE_RESOLUTION|>--- conflicted
+++ resolved
@@ -471,10 +471,9 @@
     }
 
     pub fn emit_folded(&mut self, s: &str) {
-<<<<<<< HEAD
         let words = s.split_whitespace();
         let mut current = String::new();
-        
+
         for word in words {
             if current.len() + 1 + word.len() > MIME_LINE_LENGTH && !current.is_empty() {
                 // The current word doesn't fit into the next line anymore
@@ -491,50 +490,12 @@
         }
         // Finally, emit everything left in the string
         self.emit_raw(&current);
-=======
-        let mut cur_len = 0;
-        let mut last_space = 0;
-        let mut last_cut = 0;
-
-        for (pos, c) in s.char_indices() {
-            match c {
-                ' ' => {
-                    last_space = pos;
-                }
-                '\r' => {
-                    cur_len = 0;
-                }
-                '\n' => {
-                    cur_len = 0;
-                }
-                _ => {}
-            }
-
-            cur_len += 1;
-            // We've reached our line length, so
-            if cur_len >= MIME_LINE_LENGTH && last_space > 0 {
-                // Emit the string from the last place we cut it to the
-                // last space that we saw
-                self.emit_raw(&s[last_cut..last_space]);
-                // ... and get us ready to put out the continuation
-                self.emit_raw("\r\n\t");
-
-                // Reset our counters
-                cur_len = 0;
-                last_cut = last_space + s[last_space..].chars().next().unwrap().len_utf8();
-                last_space = 0;
-            }
-        }
-
-        // Finally, emit everything left in the string
-        self.emit_raw(&s[last_cut..]);
     }
 }
 
 impl Default for Rfc5322Builder {
     fn default() -> Self {
         Rfc5322Builder::new()
->>>>>>> 5e659f5b
     }
 }
 
