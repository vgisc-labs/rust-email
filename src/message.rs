--- conflicted
+++ resolved
@@ -178,7 +178,6 @@
     /// Finally, update the `Content-Type` header with the `boundary`.
     /// It does not update the `message_type`
     pub fn update_headers(&mut self) {
-<<<<<<< HEAD
         // Since a single header can not be replace, clone all the headers
         // except th `Content-Type`, which needs will be added later.
         let mut headers = self.headers_without_content_type();
@@ -193,38 +192,26 @@
                 // Use `Content-Type` header if present
                 Some(ct_header) => ct_header.get_value().unwrap(),
                 // Or assume it is `multipart/mixed`.
-                None => MimeMultipartType::Mixed.to_string()
+                None => MimeMultipartType::Mixed.to_string(),
             };
-=======
-        if !self.children.is_empty() && self.message_type.is_none() {
-            // This should be a multipart message, so make it so!
-            self.message_type = Some(MimeMultipartType::Mixed);
-        }
-
-        if let Some(message_type) = self.message_type {
-            // We are some form of multi-part message, so update our
-            // Content-Type header.
-            let mut params = HashMap::new();
-            params.insert("boundary".to_string(), self.boundary.clone());
-            let ct_header = MimeContentTypeHeader {
-                content_type: message_type.to_content_type(),
-                params,
-            };
-            self.headers
-                .insert(Header::new_with_value("Content-Type".to_string(), ct_header).unwrap());
->>>>>>> 5e659f5b
-        }
-        if let Some(directives) = self.headers.get("Content-Type-Deltachat-Directives".to_string()) {
+        }
+        if let Some(directives) = self
+            .headers
+            .get("Content-Type-Deltachat-Directives".to_string())
+        {
             let directives: String = directives.get_value().unwrap();
             ct_value = format!("{ct_value}; {directives}");
         }
-        if self.children.len() > 0 {
+        if !self.children.is_empty() {
             // Insert the boundary param in the `Content-Type` header.
             // A MimeContentTypeHeader could be created, but it is
             // converted back to string when inserted into the headers
-            ct_value = format!("{}; {}=\"{}\"",
-                                            ct_value, "boundary".to_string(),
-                                            self.boundary.clone());
+            ct_value = format!(
+                "{}; {}=\"{}\"",
+                ct_value,
+                "boundary".to_string(),
+                self.boundary.clone()
+            );
         }
         let header = Header::new("Content-Type".to_string(), ct_value);
         headers.insert(header);
@@ -232,14 +219,15 @@
         self.headers = headers;
     }
 
-<<<<<<< HEAD
     /// Returns a copy of the headers without the `Content-Type` header.
     ///
     /// It used to add a parameter to the `Content-Type` header, by cloning
     /// all the headers except that one and then adding it.
     fn headers_without_content_type(&self) -> HeaderMap {
         let mut header_map = HeaderMap::new();
-        let headers: Vec<&Header> = self.headers.iter()
+        let headers: Vec<&Header> = self
+            .headers
+            .iter()
             .filter(|header| !header.to_string().starts_with("Content-Type"))
             .collect();
         for header in headers {
@@ -248,8 +236,6 @@
         header_map
     }
 
-=======
->>>>>>> 5e659f5b
     /// Parse `s` into a MimeMessage.
     ///
     /// Recurses down into each message, supporting an unlimited depth of messages.
@@ -705,7 +691,6 @@
                 }),
                 name: "Distinguished boundary",
             },
-<<<<<<< HEAD
             ParseTest {
                 input: "From: joe@example.org\n\
                         To: john@example.org\n\
@@ -773,8 +758,6 @@
                 name: "Signed",
             },
 
-=======
->>>>>>> 5e659f5b
         ];
 
         for test in tests.into_iter() {
@@ -888,14 +871,6 @@
     fn test_multipart_type_to_content_type() {
         let multipart = "multipart".to_string();
 
-<<<<<<< HEAD
-        assert_eq!(MimeMultipartType::Mixed.to_content_type(),     (multipart.clone(), "mixed".to_string()));
-        assert_eq!(MimeMultipartType::Alternative.to_content_type(), (multipart.clone(), "alternative".to_string()));
-        assert_eq!(MimeMultipartType::Digest.to_content_type(),    (multipart.clone(), "digest".to_string()));
-        assert_eq!(MimeMultipartType::Encrypted.to_content_type(),    (multipart.clone(), "encrypted".to_string()));
-        assert_eq!(MimeMultipartType::Parallel.to_content_type(),  (multipart.clone(), "parallel".to_string()));
-        assert_eq!(MimeMultipartType::Signed.to_content_type(),    (multipart.clone(), "signed".to_string()));
-=======
         assert_eq!(
             MimeMultipartType::Mixed.to_content_type(),
             (multipart.clone(), "mixed".to_string())
@@ -909,10 +884,17 @@
             (multipart.clone(), "digest".to_string())
         );
         assert_eq!(
+            MimeMultipartType::Encrypted.to_content_type(),
+            (multipart.clone(), "encrypted".to_string())
+        );
+        assert_eq!(
             MimeMultipartType::Parallel.to_content_type(),
             (multipart.clone(), "parallel".to_string())
         );
->>>>>>> 5e659f5b
+        assert_eq!(
+            MimeMultipartType::Signed.to_content_type(),
+            (multipart.clone(), "signed".to_string())
+        );
     }
 
     #[test]
@@ -924,12 +906,16 @@
 
     #[test]
     fn test_headers_without_content_type() {
-        let mime = MimeMessage::parse(
-            "Content-Type: multipart/signed; protocol=pgp-encrypted\nBody"
-        ).unwrap();
+        let mime =
+            MimeMessage::parse("Content-Type: multipart/signed; protocol=pgp-encrypted\nBody")
+                .unwrap();
         assert_eq!(mime.headers.len(), 1);
-        let ct_value: String = mime.headers.get("Content-Type".to_string())
-            .unwrap().get_value().unwrap();
+        let ct_value: String = mime
+            .headers
+            .get("Content-Type".to_string())
+            .unwrap()
+            .get_value()
+            .unwrap();
         assert_eq!(ct_value, "multipart/signed; protocol=pgp-encrypted");
         let headers = mime.headers_without_content_type();
         assert_eq!(headers.len(), 0);
@@ -963,14 +949,18 @@
         let mime = MimeMessage::parse(text).unwrap();
         assert_eq!(mime.message_type.unwrap(), MimeMultipartType::Encrypted);
         assert_eq!(mime.headers.len(), 5);
-        assert_eq!(mime.body,
-                   "This is an OpenPGP/MIME encrypted message \
-                    (RFC 4880 and 3156)\n");
+        assert_eq!(
+            mime.body,
+            "This is an OpenPGP/MIME encrypted message \
+                    (RFC 4880 and 3156)\n"
+        );
         assert_eq!(mime.children.len(), 2);
         // XXX: The original boundary should have been removed, lettre does it.
-        assert_eq!(mime.children[1].body,
-                   "-----BEGIN PGP MESSAGE-----\n\
-                    -----END PGP MESSAGE-----\n\n--boundary_encrypted--");
+        assert_eq!(
+            mime.children[1].body,
+            "-----BEGIN PGP MESSAGE-----\n\
+                    -----END PGP MESSAGE-----\n\n--boundary_encrypted--"
+        );
 
         // XXX: parse add extra new lines.
         assert_eq!(mime.children[0].body, "Version: 1\n\n");
@@ -981,32 +971,48 @@
         assert_eq!(mime.boundary, mime2.boundary);
         assert_eq!(mime.message_type, mime2.message_type);
 
-        let ct: String = mime.headers.get("Content-Type".to_string())
-            .unwrap().get_value().unwrap();
-        assert_eq!(ct,
-                   "multipart/encrypted; \
+        let ct: String = mime
+            .headers
+            .get("Content-Type".to_string())
+            .unwrap()
+            .get_value()
+            .unwrap();
+        assert_eq!(
+            ct,
+            "multipart/encrypted; \
                     protocol=\"application/pgp-encrypted\";\
-                    boundary=\"boundary_encrypted\"");
+                    boundary=\"boundary_encrypted\""
+        );
 
         // XXX: the space after `multipart` gets removed.
-        let ct2: String = mime2.headers.get("Content-Type".to_string())
-            .unwrap().get_value().unwrap();
-        assert_eq!(ct2,
-                   "multipart/encrypted;\
+        let ct2: String = mime2
+            .headers
+            .get("Content-Type".to_string())
+            .unwrap()
+            .get_value()
+            .unwrap();
+        assert_eq!(
+            ct2,
+            "multipart/encrypted;\
                     protocol=\"application/pgp-encrypted\";\
-                    boundary=\"boundary_encrypted\"");
-
-        assert_eq!(format!("{}\r\n\r\n", mime.children[0].body),
-            mime2.children[0].body);
-        assert_eq!(mime.children[1].body,
-            format!("{}--boundary_encrypted--", mime2.children[1].body));
+                    boundary=\"boundary_encrypted\""
+        );
+
+        assert_eq!(
+            format!("{}\r\n\r\n", mime.children[0].body),
+            mime2.children[0].body
+        );
+        assert_eq!(
+            mime.children[1].body,
+            format!("{}--boundary_encrypted--", mime2.children[1].body)
+        );
     }
 
     #[test]
     fn test_no_empty_line_in_header() {
         use crate::Address;
+        use Header;
         use MimeMessage;
-        use Header;
         let to_tuples = vec![
             ("Nnnn", "nnn@ttttttttt.de"),
             ("😀 ttttttt", "ttttttt@rrrrrr.net"),
