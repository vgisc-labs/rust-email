--- conflicted
+++ resolved
@@ -198,11 +198,7 @@
 impl<'s> HeaderIter<'s> {
     /// [unstable]
     fn new(iter: SliceIter<'s, Arc<Header>>) -> HeaderIter<'s> {
-<<<<<<< HEAD
-        HeaderIter { iter: iter }
-=======
         HeaderIter { iter }
->>>>>>> 5e659f5b
     }
 }
 
@@ -253,11 +249,7 @@
         // and to the mapping between header names and values.
         match self.headers.entry(header_name) {
             Entry::Occupied(mut entry) => {
-<<<<<<< HEAD
-                entry.get_mut().push(rc.clone());
-=======
                 entry.get_mut().push(rc);
->>>>>>> 5e659f5b
             }
             Entry::Vacant(entry) => {
                 // There haven't been any headers with this name
@@ -350,11 +342,7 @@
     /// [unstable]
     /// Find a list of headers of `name`, `None` if there
     /// are no headers with that name.
-<<<<<<< HEAD
-    pub fn find(&self, name: &String) -> Option<Vec<&Header>> {
-=======
     pub fn find(&self, name: &str) -> Option<Vec<&Header>> {
->>>>>>> 5e659f5b
         self.headers
             .get(name)
             .map(|rcs| rcs.iter().map(|rc| rc.deref()).collect())
